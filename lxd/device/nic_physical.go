--- conflicted
+++ resolved
@@ -89,56 +89,6 @@
 		requiredFields = append(requiredFields, "parent")
 	}
 
-<<<<<<< HEAD
-	if instConf.Type() == instancetype.Container || instConf.Type() == instancetype.Any {
-		optionalFields = append(optionalFields, "mtu", "hwaddr", "vlan")
-	}
-
-	if d.config["network"] != "" {
-		requiredFields = append(requiredFields, "network")
-
-		bannedKeys := []string{"nictype", "parent", "mtu", "vlan", "maas.subnet.ipv4", "maas.subnet.ipv6", "gvrp"}
-		for _, bannedKey := range bannedKeys {
-			if d.config[bannedKey] != "" {
-				return fmt.Errorf("Cannot use %q property in conjunction with %q property", bannedKey, "network")
-			}
-		}
-
-		// If network property is specified, lookup network settings and apply them to the device's config.
-		// project.Default is used here as physical networks don't support projects.
-		var err error
-		d.network, err = network.LoadByName(d.state, project.Default, d.config["network"])
-		if err != nil {
-			return fmt.Errorf("Error loading network config for %q: %w", d.config["network"], err)
-		}
-
-		if d.network.Status() != api.NetworkStatusCreated {
-			return fmt.Errorf("Specified network is not fully created")
-		}
-
-		if d.network.Type() != "physical" {
-			return fmt.Errorf("Specified network must be of type physical")
-		}
-
-		netConfig := d.network.Config()
-
-		// Get actual parent device from network's parent setting.
-		d.config["parent"] = netConfig["parent"]
-
-		// Copy certain keys verbatim from the network's settings.
-		for _, field := range optionalFields {
-			_, found := netConfig[field]
-			if found {
-				d.config[field] = netConfig[field]
-			}
-		}
-	} else {
-		// If no network property supplied, then parent property is required.
-		requiredFields = append(requiredFields, "parent")
-	}
-
-=======
->>>>>>> 6716229a
 	err := d.config.Validate(nicValidationRules(requiredFields, optionalFields, instConf))
 	if err != nil {
 		return err
