--- conflicted
+++ resolved
@@ -183,10 +183,7 @@
     tags.add('topical')
 else:
     exclude_patterns.extend(['index_topical.md','security.md','external_resources.md','reference/network_external.md'])
-<<<<<<< HEAD
     redirects["security/index"] = "../explanation/security/"
-    tags.add('diataxis')
-=======
     tags.add('diataxis')
 
 
@@ -238,5 +235,4 @@
 
 
 def setup(app):
-    app.connect('builder-inited', generate_go_docs)
->>>>>>> 51d87067
+    app.connect('builder-inited', generate_go_docs)