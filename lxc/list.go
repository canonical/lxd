package main

import (
	"fmt"
<<<<<<< HEAD
=======

	"github.com/gosexy/gettext"
>>>>>>> f8a8543a
	"github.com/lxc/lxd"
	"strings"
)

type listCmd struct{}

func (c *listCmd) showByDefault() bool {
	return true
}

func (c *listCmd) usage() string {
	return gettext.Gettext(
		"Lists the available resources.\n" +
			"\n" +
			"lxc list [resource]\n" +
			"\n" +
			"Currently resource must be a defined remote, and list only lists\n" +
			"the defined containers.\n")

}

func (c *listCmd) flags() {}

func (c *listCmd) run(config *lxd.Config, args []string) error {
	if len(args) > 1 {
		return errArgs
	}

	var cts []string
	var remote string

	if len(args) == 1 {
		remote = config.ParseRemote(args[0])
	} else {
		remote = config.DefaultRemote
	}

<<<<<<< HEAD
	if remote == "" {
		d, _, err := lxd.NewClient(config, remote)
		if err != nil {
			return err
		}

		cts, err = d.ListContainers()
		if err != nil {
			return err
		}
	} else {
		var rm lxd.RegistryManager
		rm.InitRegistryManager()
		err := rm.FetchImageServerData()
		if err != nil {
			return err
		}

		image_server := strings.SplitN(remote, ":", 2)
		if image_server[1] == "" {
			cts, err = rm.GetImageServers()
		} else {
			cts, err = rm.GetImageList(image_server[1])
=======
	d, err := lxd.NewClient(config, remote)
	if err != nil {
		return err
	}
>>>>>>> f8a8543a

		}
		if err != nil {
			return err
		}
	}

	for _, ct := range cts {
		fmt.Println(ct)
	}
	return nil
}<|MERGE_RESOLUTION|>--- conflicted
+++ resolved
@@ -2,11 +2,8 @@
 
 import (
 	"fmt"
-<<<<<<< HEAD
-=======
 
 	"github.com/gosexy/gettext"
->>>>>>> f8a8543a
 	"github.com/lxc/lxd"
 	"strings"
 )
@@ -44,7 +41,6 @@
 		remote = config.DefaultRemote
 	}
 
-<<<<<<< HEAD
 	if remote == "" {
 		d, _, err := lxd.NewClient(config, remote)
 		if err != nil {
@@ -55,6 +51,7 @@
 		if err != nil {
 			return err
 		}
+
 	} else {
 		var rm lxd.RegistryManager
 		rm.InitRegistryManager()
@@ -68,14 +65,9 @@
 			cts, err = rm.GetImageServers()
 		} else {
 			cts, err = rm.GetImageList(image_server[1])
-=======
-	d, err := lxd.NewClient(config, remote)
-	if err != nil {
-		return err
-	}
->>>>>>> f8a8543a
 
 		}
+
 		if err != nil {
 			return err
 		}
